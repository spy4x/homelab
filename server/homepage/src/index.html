<!DOCTYPE html>
<html lang="en">
    <head>
        <meta charset="UTF-8">
        <meta name="viewport" content="width=device-width, initial-scale=1.0">
        <meta name="theme-color" content="#2979ff">
        <meta
            name="description"
            content="Anton Shubin's home servers dashboard"
        >
        <link rel="manifest" href="manifest.json">
        <link
            rel="icon"
            type="image/png"
            sizes="192x192"
            href="assets/icon-192.png"
        >
        <link rel="apple-touch-icon" href="assets/icon-192.png">
        <style>
            body {
                font-family: Arial, sans-serif;
                background-color: #121212;
                color: #ffffff;
                margin: 0;
                padding: 20px;
            }

            h1 {
                text-align: center;
            }

            .container {
                max-width: 1200px;
                margin: 0 auto;
            }

            .section {
                margin-bottom: 40px;
            }

            .section-title {
                font-size: 24px;
                margin-bottom: 20px;
                text-align: center;
                color: #2979ff;
                border-bottom: 2px solid #2979ff;
                padding-bottom: 10px;
            }

            .services-grid {
                display: grid;
                grid-template-columns: repeat(auto-fit, minmax(200px, 1fr));
                gap: 20px;
                padding: 0;
                list-style-type: none;
            }

            .service-item {
                margin: 0;
            }

            .service-link {
                display: flex;
                flex-direction: column;
                align-items: center;
                justify-content: center;
                padding: 18px 12px;
                text-decoration: none;
                color: white;
                background-color: #1e1e1e;
                border-radius: 12px;
                transition: all 0.3s ease;
                min-height: 100px;
                box-shadow: 0 4px 8px rgba(0, 0, 0, 0.3);
            }

            .service-link:hover, .service-link:focus {
                background-color: #2979ff;
                transform: translateY(-2px);
                box-shadow: 0 6px 16px rgba(41, 121, 255, 0.3);
            }

            .service-icon {
                font-size: 48px;
                margin-bottom: 10px;
                line-height: 1;
            }

            .service-name {
                font-size: 16px;
                font-weight: 500;
                text-align: center;
                line-height: 1.2;
            }

            @media (max-width: 600px) {
                .services-grid {
                    grid-template-columns:
                        repeat(auto-fit, minmax(150px, 1fr));
                    gap: 15px;
                }

                .service-link {
                    padding: 15px 8px;
                    min-height: 80px;
                }

                .service-icon {
                    font-size: 36px;
                }

                .service-name {
                    font-size: 14px;
                }
            }
        </style>
        <title>Anton Shubin's home servers</title>
    </head>

    <body>
        <h1>Anton Shubin's home servers</h1>

        <div class="container">
            <div class="section">
                <h2 class="section-title">Primary Services</h2>
                <ul class="services-grid">
                    <li class="service-item">
                        <a
                            href="https://sage.$DOMAIN"
                            target="_blank"
                            class="service-link"
                        >
                            <div class="service-icon">🧠</div>
                            <div class="service-name">Sage</div>
                        </a>
                    </li>
                    <li class="service-item">
                        <a
                            href="https://photos.$DOMAIN"
                            target="_blank"
                            class="service-link"
                        >
                            <div class="service-icon">📷</div>
                            <div class="service-name">Photos</div>
                        </a>
                    </li>
                    <li class="service-item">
                        <a
                            href="https://movies.$DOMAIN"
                            target="_blank"
                            class="service-link"
                        >
                            <div class="service-icon">🎬</div>
                            <div class="service-name">Movies</div>
                        </a>
                    </li>
                    <li class="service-item">
                        <a
                            href="https://torrents.$DOMAIN"
                            target="_blank"
                            class="service-link"
                        >
                            <div class="service-icon">⬇️</div>
                            <div class="service-name">Torrents</div>
                        </a>
                    </li>
                    <li class="service-item">
                        <a
                            href="https://metube.$DOMAIN"
                            target="_blank"
                            class="service-link"
                        >
                            <div class="service-icon">📺</div>
                            <div class="service-name">YouTube DL</div>
                        </a>
                    </li>
                    <li class="service-item">
                        <a
                            href="https://passwords.$DOMAIN"
                            target="_blank"
                            class="service-link"
                        >
                            <div class="service-icon">🔑</div>
                            <div class="service-name">Passwords</div>
                        </a>
                    </li>
                    <li class="service-item">
                        <a
                            href="https://sync.$DOMAIN"
                            target="_blank"
                            class="service-link"
                        >
                            <div class="service-icon">🔄</div>
                            <div class="service-name">Sync</div>
                        </a>
                    </li>
                    <li class="service-item">
                        <a
                            href="https://ai.$DOMAIN"
                            target="_blank"
                            class="service-link"
                        >
                            <div class="service-icon">🤖</div>
                            <div class="service-name">AI Chat</div>
                        </a>
                    </li>
                    <li class="service-item">
                        <a
                            href="https://books.$DOMAIN"
                            target="_blank"
                            class="service-link"
                        >
                            <div class="service-icon">📚</div>
                            <div class="service-name">Audiobooks</div>
                        </a>
                    </li>
                    <li class="service-item">
                        <a
                            href="https://home.$DOMAIN"
                            target="_blank"
                            class="service-link"
                        >
                            <div class="service-icon">🏠</div>
                            <div class="service-name">Home Assistant</div>
                        </a>
                    </li>
                    <li class="service-item">
                        <a
                            href="https://uptime.$DOMAIN"
                            target="_blank"
                            class="service-link"
                        >
                            <div class="service-icon">⏱️</div>
                            <div class="service-name">Uptime</div>
                        </a>
                    </li>
                    <li class="service-item">
                        <a
                            href="https://tasks.$DOMAIN"
                            target="_blank"
                            class="service-link"
                        >
                            <div class="service-icon">✅</div>
                            <div class="service-name">Tasks</div>
                        </a>
                    </li>
                    <li class="service-item">
                        <a
                            href="https://dns.$DOMAIN"
                            target="_blank"
                            class="service-link"
                        >
                            <div class="service-icon">🛡️</div>
                            <div class="service-name">AdGuard DNS</div>
                        </a>
                    </li>
                    <li class="service-item">
                        <a
                            href="https://files.$DOMAIN"
                            target="_blank"
                            class="service-link"
                        >
                            <div class="service-icon">📁</div>
                            <div class="service-name">Files</div>
                        </a>
                    </li>
                    <li class="service-item">
                        <a
                            href="https://ci.$DOMAIN"
                            target="_blank"
                            class="service-link"
                        >
                            <div class="service-icon">🔧</div>
                            <div class="service-name">CI/CD</div>
                        </a>
                    </li>
                    <li class="service-item">
                        <a
                            href="https://ntfy.$DOMAIN"
                            target="_blank"
                            class="service-link"
                        >
                            <div class="service-icon">🔔</div>
                            <div class="service-name">Notifications</div>
                        </a>
                    </li>
                    <li class="service-item">
                        <a
                            href="https://rss.$DOMAIN"
                            target="_blank"
                            class="service-link"
                        >
                            <div class="service-icon">📰</div>
                            <div class="service-name">RSS Reader</div>
                        </a>
                    </li>
                    <li class="service-item">
                        <a
<<<<<<< HEAD
                            href="https://cal.$DOMAIN"
                            target="_blank"
                            class="service-link"
                        >
                            <div class="service-icon">📅</div>
                            <div class="service-name">Calendar & Contacts</div>
=======
                            href="https://piped.$DOMAIN"
                            target="_blank"
                            class="service-link"
                        >
                            <div class="service-icon">📺</div>
                            <div class="service-name">YouTube</div>
>>>>>>> d8a51efd
                        </a>
                    </li>
                </ul>
            </div>

            <div class="section">
                <h2 class="section-title">Secondary Services</h2>
                <ul class="services-grid">
                    <li class="service-item">
                        <a
                            href="https://sync-2.$DOMAIN"
                            target="_blank"
                            class="service-link"
                        >
                            <div class="service-icon">🔄</div>
                            <div class="service-name">Syncthing</div>
                        </a>
                    </li>
                    <li class="service-item">
                        <a
                            href="https://proxy-2.$DOMAIN"
                            target="_blank"
                            class="service-link"
                        >
                            <div class="service-icon">🚦</div>
                            <div class="service-name">Proxy</div>
                        </a>
                    </li>
                    <li class="service-item">
                        <a
                            href="https://uptime-2.$DOMAIN"
                            target="_blank"
                            class="service-link"
                        >
                            <div class="service-icon">⏱️</div>
                            <div class="service-name">Uptime Kuma</div>
                        </a>
                    </li>
                </ul>
            </div>
        </div>

        <script>
            // Register service worker
            if ("serviceWorker" in navigator) {
                window.addEventListener("load", function () {
                    navigator.serviceWorker.register("sw.js")
                        .then(function (registration) {
                            console.log(
                                "ServiceWorker registration successful with scope: ",
                                registration.scope,
                            );
                        })
                        .catch(function (err) {
                            console.log(
                                "ServiceWorker registration failed: ",
                                err,
                            );
                        });
                });
            }
        </script>
    </body>
</html><|MERGE_RESOLUTION|>--- conflicted
+++ resolved
@@ -296,21 +296,22 @@
                     </li>
                     <li class="service-item">
                         <a
-<<<<<<< HEAD
                             href="https://cal.$DOMAIN"
                             target="_blank"
                             class="service-link"
                         >
                             <div class="service-icon">📅</div>
                             <div class="service-name">Calendar & Contacts</div>
-=======
+                        </a>
+                    </li>
+                    <li class="service-item">
+                        <a
                             href="https://piped.$DOMAIN"
                             target="_blank"
                             class="service-link"
                         >
                             <div class="service-icon">📺</div>
                             <div class="service-name">YouTube</div>
->>>>>>> d8a51efd
                         </a>
                     </li>
                 </ul>
