name: ${PROJECT}

networks:
  proxy:
    external: true

services:
  # Traefik is a reverse proxy and load balancer.
  # It is used to route incoming requests to the correct container by domain name and not by port.
  # Ex: https://movies.example.com -> jellyfin container:8096
  # Ex: https://gitea.example.com -> gitea container:3000
  # It's configured to use Let's Encrypt to automatically generate SSL certificates and redirect all HTTP requests to HTTPS.
  proxy:
    container_name: "proxy"
    image: "traefik:latest"
    restart: unless-stopped
    command:
      # - "--log.level=DEBUG"
      - "--api.insecure=true"
      - "--providers.docker=true"
      - "--providers.docker.exposedbydefault=false"
      - "--entrypoints.websecure.address=:443"
      - "--entrypoints.web.address=:80"
      - "--entrypoints.web.http.redirections.entrypoint.to=websecure"
      - "--entrypoints.web.http.redirections.entrypoint.scheme=https"
      - "--entrypoints.web.http.redirections.entrypoint.permanent=true"
      # Timeout settings to allow large file uploads to Immich (up to 600s)
      - --entrypoints.websecure.transport.respondingTimeouts.readTimeout=600s
      - --entrypoints.websecure.transport.respondingTimeouts.idleTimeout=600s
      - --entrypoints.websecure.transport.respondingTimeouts.writeTimeout=600s
      # - "--certificatesresolvers.myresolver.acme.tlschallenge=true"
      - "--certificatesresolvers.myresolver.acme.httpchallenge=true" # Use HTTP-01 challenge
      - "--certificatesresolvers.myresolver.acme.httpchallenge.entrypoint=web" # Use 'web' entrypoint (port 80) for the challenge
      # - "--certificatesresolvers.myresolver.acme.caserver=https://acme-staging-v02.api.letsencrypt.org/directory" # Use staging server for testing
      - "--certificatesresolvers.myresolver.acme.email=${CONTACT_EMAIL}"
      - "--certificatesresolvers.myresolver.acme.storage=/letsencrypt/acme.json"
    ports:
      - 443:443
      - 80:80
    volumes:
      - "./.volumes/traefik/letsencrypt:/letsencrypt"
      - "/var/run/docker.sock:/var/run/docker.sock:ro"
    networks:
      - proxy
      - default
    deploy:
      resources:
        limits:
          cpus: "2"
          memory: 1024M
    labels:
      - "traefik.enable=true"
      - "traefik.docker.network=proxy"
      - "traefik.http.services.traefik.loadbalancer.server.port=8080"
      - "traefik.http.routers.traefik.rule=Host(`proxy.${DOMAIN}`)"
      - "traefik.http.routers.traefik.entrypoints=websecure"
      - "traefik.http.routers.traefik.tls=true"
      - "traefik.http.routers.traefik.tls.certresolver=myresolver"
      - "traefik.http.routers.traefik.middlewares=auth"
      - "traefik.http.middlewares.auth.basicauth.users=${BASIC_AUTH_USER}:${BASIC_AUTH_PASSWORD}"

  # Uptime Kuma is a monitoring tool, that checks the status of your websites and APIs.
  uptime-kuma:
    container_name: uptime-kuma
    image: louislam/uptime-kuma
    volumes:
      - ./.volumes/uptime-kuma:/app/data
    restart: unless-stopped
    deploy:
      resources:
        limits:
          memory: 256M
          cpus: "0.25"
    security_opt:
      - no-new-privileges:true
    networks:
      - proxy
      - default
    labels:
      - "traefik.enable=true"
      - "traefik.docker.network=proxy"
      - "traefik.http.services.uptime-kuma.loadbalancer.server.port=3001"
      - "traefik.http.routers.uptime-kuma.rule=Host(`uptime.${DOMAIN}`)"
      - "traefik.http.routers.uptime-kuma.entrypoints=websecure"
      - "traefik.http.routers.uptime-kuma.tls=true"
      - "traefik.http.routers.uptime-kuma.tls.certresolver=myresolver"

  # Transmission is a BitTorrent client with a web interface.
  # It is a lightweight, works on the server in background and has zero configuration.
  transmission:
    image: linuxserver/transmission
    container_name: transmission
    environment:
      - PUID=1000
      - PGID=1000
      - TZ=${TIMEZONE}
    volumes:
      - ./.volumes/transmission:/config
      - ${PATH_MOVIES}:/downloads/movies
      - ${PATH_SERIES}:/downloads/series
      - ${PATH_MUSIC}:/downloads/music
      - ${PATH_BOOKS}:/downloads/books
      - ${PATH_OTHER}:/downloads/other
    ports:
      - 51413:51413 # Default port for torrent traffic
      - 51413:51413/udp # Default port for DHT
    restart: unless-stopped
    deploy:
      resources:
        limits:
          memory: 2048M
          cpus: "1"
    security_opt:
      - no-new-privileges:true
    networks:
      - proxy
      - default
    labels:
      - "traefik.enable=true"
      - "traefik.docker.network=proxy"
      - "traefik.http.services.transmission.loadbalancer.server.port=9091"
      - "traefik.http.routers.transmission.rule=Host(`torrents.${DOMAIN}`)"
      - "traefik.http.routers.transmission.entrypoints=websecure"
      - "traefik.http.routers.transmission.tls=true"
      - "traefik.http.routers.transmission.tls.certresolver=myresolver"
      - "traefik.http.routers.transmission.middlewares=auth"

  # Jellyfin is a media server for hosting and managing personal media libraries.
  # Think of movies, TV shows, home videos, music, and pictures.
  jellyfin:
    container_name: jellyfin
    image: jellyfin/jellyfin
    volumes:
      - ./.volumes/jellyfin:/config
      - ./.volumes/jellyfin-cache:/cache
      - ${PATH_MEDIA}:/media
      - ${PATH_VIDEOS}:/videos
      - ${PATH_MUSIC}:/music
    devices:
      - /dev/dri:/dev/dri # for GPU transcoding
    restart: unless-stopped
    deploy:
      resources:
        limits:
          memory: 8192M
          cpus: "3"
    security_opt:
      - no-new-privileges:true
    networks:
      - proxy
      - default
    labels:
      - "traefik.enable=true"
      - "traefik.docker.network=proxy"
      - "traefik.http.services.jellyfin.loadbalancer.server.port=8096"
      - "traefik.http.routers.jellyfin.rule=Host(`movies.${DOMAIN}`)"
      - "traefik.http.routers.jellyfin.entrypoints=websecure"
      - "traefik.http.routers.jellyfin.tls=true"
      - "traefik.http.routers.jellyfin.tls.certresolver=myresolver"

  # A simple HTML page to display links to all the services.
  homepage:
    container_name: homepage
    image: nginx:alpine
    volumes:
      - ./homepage/dist:/usr/share/nginx/html:ro
    restart: unless-stopped
    deploy:
      resources:
        limits:
          memory: 128M
          cpus: "0.10"
    security_opt:
      - no-new-privileges:true
    networks:
      - proxy
      - default
    labels:
      - "traefik.enable=true"
      - "traefik.docker.network=proxy"
      - "traefik.http.services.homepage.loadbalancer.server.port=80"
      - "traefik.http.routers.homepage.rule=Host(`ui.${DOMAIN}`)"
      - "traefik.http.routers.homepage.entrypoints=websecure"
      - "traefik.http.routers.homepage.tls=true"
      - "traefik.http.routers.homepage.tls.certresolver=myresolver"

  # Vaultwarden is a password manager which is compatible with Bitwarden clients.
  vaultwarden:
    container_name: vaultwarden
    image: vaultwarden/server:latest
    user: "1000:1000" # Run as non-root user for better security
    environment:
      - DOMAIN=https://passwords.${DOMAIN}
      # - ADMIN_TOKEN=${VAULTWARDEN_ADMIN_TOKEN} # Enable admin page only while needed and disable otherwise for better security
      - SIGNUPS_ALLOWED=${VAULTWARDEN_SIGNUPS_ALLOWED}
      - INVITATIONS_ALLOWED=${VAULTWARDEN_INVITATIONS_ALLOWED}
      - SHOW_PASSWORD_HINT=${VAULTWARDEN_SHOW_PASSWORD_HINT}
      - LOGIN_RATELIMIT_MAX_BURST=${VAULTWARDEN_LOGIN_RATELIMIT_MAX_BURST}
      - LOGIN_RATELIMIT_SECONDS=${VAULTWARDEN_LOGIN_RATELIMIT_SECONDS}
      - INCOMPLETE_2FA_TIME_LIMIT=${VAULTWARDEN_INCOMPLETE_2FA_TIME_LIMIT}
      - LOG_LEVEL=${VAULTWARDEN_LOG_LEVEL}
      - EMERGENCY_ACCESS_ALLOWED=${VAULTWARDEN_EMERGENCY_ACCESS_ALLOWED}
      # Real client IP from Cloudflare (enables proper logging and rate limiting)
      - IP_HEADER=CF-Connecting-IP
    volumes:
      - ./.volumes/vaultwarden:/data
    restart: unless-stopped
    deploy:
      resources:
        limits:
          memory: 512M
          cpus: "0.5"
    security_opt:
      - no-new-privileges:true
    networks:
      - proxy
      - default
    labels:
      - "traefik.enable=true"
      - "traefik.docker.network=proxy"
      # Main service (handles both HTTP and WebSocket on port 80 since v1.29.0)
      - "traefik.http.services.vaultwarden.loadbalancer.server.port=80"
      - "traefik.http.routers.vaultwarden.rule=Host(`passwords.${DOMAIN}`)"
      - "traefik.http.routers.vaultwarden.entrypoints=websecure"
      - "traefik.http.routers.vaultwarden.tls=true"
      - "traefik.http.routers.vaultwarden.tls.certresolver=myresolver"
      - "traefik.http.routers.vaultwarden.service=vaultwarden"
      # Cloudflare real IP middleware
      - "traefik.http.routers.vaultwarden.middlewares=vaultwarden-realip"
      - "traefik.http.middlewares.vaultwarden-realip.headers.customrequestheaders.CF-Connecting-IP="

  # Watchtower is a process for automating Docker container base image updates.
  watchtower:
    container_name: watchtower
    image: containrrr/watchtower
    volumes:
      - /var/run/docker.sock:/var/run/docker.sock
    restart: unless-stopped
    deploy:
      resources:
        limits:
          cpus: "0.5"
          memory: 2048M
    security_opt:
      - no-new-privileges:true
    command: --interval 86400 --cleanup

  wireguard:
    container_name: wireguard
    image: lscr.io/linuxserver/wireguard:latest
    cap_add:
      - NET_ADMIN
      - SYS_MODULE
    environment:
      - PUID=1000
      - PGID=1000
      - TZ=${TIMEZONE}
      - SERVERURL=vpn.${DOMAIN}
      - SERVERPORT=51820
      - PEERS=${VPN_PEERS}
      - PEERDNS=1.1.1.1,8.8.8.8,9.9.9.9
      - LOG_CONFS=true
    volumes:
      - ./.volumes/wireguard:/config
      - /lib/modules:/lib/modules:ro
    ports:
      - 51820:51820/udp
    restart: unless-stopped
    deploy:
      resources:
        limits:
          cpus: "1"
          memory: 512M
    security_opt:
      - no-new-privileges:true
    sysctls:
      - net.ipv4.conf.all.src_valid_mark=1

  syncthing:
    container_name: syncthing
    image: syncthing/syncthing:latest
    volumes:
      - ./.volumes/syncthing:/var/syncthing
      - /etc/localtime:/etc/localtime:ro
      - ${PATH_SYNC}:/sync
      - ${PATH_VIDEOS}/watch-later:/yt-watch-later
    restart: unless-stopped
    deploy:
      resources:
        limits:
          memory: 4096M
          cpus: "3"
    security_opt:
      - no-new-privileges:true
    networks:
      - proxy
      - default
    labels:
      - "traefik.enable=true"
      - "traefik.docker.network=proxy"
      - "traefik.http.services.syncthing.loadbalancer.server.port=8384"
      - "traefik.http.routers.syncthing.rule=Host(`sync.${DOMAIN}`)"
      - "traefik.http.routers.syncthing.entrypoints=websecure"
      - "traefik.http.routers.syncthing.tls=true"
      - "traefik.http.routers.syncthing.tls.certresolver=myresolver"

  open-webui:
    container_name: open-webui
    image: ghcr.io/open-webui/open-webui:latest
    restart: unless-stopped
    volumes:
      - ./.volumes/open-webui:/app/backend/data
    deploy:
      resources:
        limits:
          memory: 512M
          cpus: "0.5"
    networks:
      - proxy
      - default
    labels:
      - "traefik.enable=true"
      - "traefik.docker.network=proxy"
      - "traefik.http.services.open-webui.loadbalancer.server.port=8080"
      - "traefik.http.routers.open-webui.rule=Host(`ai.${DOMAIN}`)"
      - "traefik.http.routers.open-webui.entrypoints=websecure"
      - "traefik.http.routers.open-webui.tls=true"
      - "traefik.http.routers.open-webui.tls.certresolver=myresolver"

  # Audiobookshelf is a self-hosted audio & epub/pdf book server.
  audiobookshelf:
    container_name: audiobookshelf
    image: ghcr.io/advplyr/audiobookshelf:latest
    environment:
      - PUID=1000
      - PGID=1000
      - TZ=${TIMEZONE}
    volumes:
      - ./.volumes/audiobookshelf/config:/config
      - ./.volumes/audiobookshelf-metadata:/metadata
      - ${PATH_BOOKS}:/audiobooks
    restart: unless-stopped
    deploy:
      resources:
        limits:
          memory: 1024M
          cpus: "1"
    security_opt:
      - no-new-privileges:true
    networks:
      - proxy
      - default
    labels:
      - "traefik.enable=true"
      - "traefik.docker.network=proxy"
      - "traefik.http.services.audiobookshelf.loadbalancer.server.port=80"
      - "traefik.http.routers.audiobookshelf.rule=Host(`books.${DOMAIN}`)"
      - "traefik.http.routers.audiobookshelf.entrypoints=websecure"
      - "traefik.http.routers.audiobookshelf.tls=true"
      - "traefik.http.routers.audiobookshelf.tls.certresolver=myresolver"

  # MeTube is a web GUI for youtube-dl with playlist support.
  # It allows you to download videos from YouTube and other supported sites.
  metube:
    container_name: metube
    image: ghcr.io/alexta69/metube
    environment:
      - PUID=1000
      - PGID=1000
      - TZ=${TIMEZONE}
      - DOWNLOAD_DIR=/downloads/videos
      - AUDIO_DOWNLOAD_DIR=/downloads/music
      - OUTPUT_TEMPLATE=%(uploader,channel)s/%(title)s.%(ext)s
      - OUTPUT_TEMPLATE_PLAYLIST=%(playlist,uploader,channel)s/%(title)s.%(ext)s
    volumes:
      - ${PATH_VIDEOS}:/downloads/videos
      - ${PATH_MUSIC}:/downloads/music
    restart: unless-stopped
    deploy:
      resources:
        limits:
          memory: 512M
          cpus: "0.5"
    security_opt:
      - no-new-privileges:true
    networks:
      - proxy
      - default
    labels:
      - "traefik.enable=true"
      - "traefik.docker.network=proxy"
      - "traefik.http.services.metube.loadbalancer.server.port=8081"
      - "traefik.http.routers.metube.rule=Host(`metube.${DOMAIN}`)"
      - "traefik.http.routers.metube.entrypoints=websecure"
      - "traefik.http.routers.metube.tls=true"
      - "traefik.http.routers.metube.tls.certresolver=myresolver"
      - "traefik.http.routers.metube.middlewares=auth"

  # Home Assistant is a home automation platform that focuses on privacy and local control.
  # It allows you to control all your devices from a single, mobile-friendly interface.
  home-assistant:
    container_name: home-assistant
    image: ghcr.io/home-assistant/home-assistant:stable
    volumes:
      - ./.volumes/home-assistant:/config
      - /etc/localtime:/etc/localtime:ro
    devices:
      - /dev/ttyUSB0:/dev/ttyUSB0  # Zigbee USB dongle
    environment:
      - TZ=${TIMEZONE}
    restart: unless-stopped
    deploy:
      resources:
        limits:
          memory: 2048M
          cpus: "2"
    security_opt:
      - no-new-privileges:true
    networks:
      - proxy
      - default
    labels:
      - "traefik.enable=true"
      - "traefik.docker.network=proxy"
      - "traefik.http.services.home-assistant.loadbalancer.server.port=8123"
      - "traefik.http.routers.home-assistant.rule=Host(`home.${DOMAIN}`)"
      - "traefik.http.routers.home-assistant.entrypoints=websecure"
      - "traefik.http.routers.home-assistant.tls=true"
      - "traefik.http.routers.home-assistant.tls.certresolver=myresolver"

  # YouTube downloader for my watch later list.
  yt-watch-later-downloader:
    image: jauderho/yt-dlp:latest
    container_name: yt-watch-later-downloader
    user: "1000:1000" 
    entrypoint: /bin/sh
    command: 
      - -c
      - |
        while true; do
          yt-dlp --download-archive /config/yt-archive.txt -o '/downloads/%(title)s.%(ext)s' -f 'bestvideo[height<=1080][ext=webm]+bestaudio[ext=webm]/best[height<=1080][ext=mp4]/best[height<=1080]' --merge-output-format mkv --sleep-requests 1 --sleep-interval 5 --max-sleep-interval 30 --no-continue '${YOUTUBE_WATCH_LATER_PLAYLIST_URL}';
          echo "Sleeping for 1 hour before checking the playlist again...";
          sleep 3600;
        done
    volumes:
      - ./.volumes/yt-watch-later-downloader:/config:Z
      - ${PATH_VIDEOS}/watch-later:/downloads:Z
    restart: unless-stopped
    deploy:
      resources:
        limits:
          cpus: '1'
          memory: 4096M

  # ntfy is a simple HTTP-based pub-sub notification service.
  # It allows you to send push notifications to your phone or desktop via scripts.
  # Configured with authentication - only authorized users can publish/subscribe.
  # User management: https://docs.ntfy.sh/config/#users-and-roles
  ntfy:
    container_name: ntfy
    image: binwiederhier/ntfy
    command:
      - serve
    environment:
      - TZ=${TIMEZONE}
      - NTFY_BASE_URL=https://ntfy.${DOMAIN}
      - NTFY_UPSTREAM_BASE_URL=https://ntfy.sh
      - NTFY_CACHE_FILE=/var/lib/ntfy/cache.db
      - NTFY_AUTH_FILE=/var/lib/ntfy/auth.db
      - NTFY_ATTACHMENT_CACHE_DIR=/var/lib/ntfy/attachments
      - NTFY_AUTH_DEFAULT_ACCESS=deny-all
      - NTFY_BEHIND_PROXY=true
      - NTFY_ENABLE_SIGNUP=false
      - NTFY_ENABLE_LOGIN=true
    user: "1000:1000"
    volumes:
      - ./.volumes/ntfy/cache:/var/lib/ntfy
      - ./.volumes/ntfy/etc:/etc/ntfy
    restart: unless-stopped
    deploy:
      resources:
        limits:
          memory: 512M
          cpus: "0.5"
    security_opt:
      - no-new-privileges:true
    networks:
      - proxy
      - default
    labels:
      - "traefik.enable=true"
      - "traefik.docker.network=proxy"
      - "traefik.http.services.ntfy.loadbalancer.server.port=80"
      - "traefik.http.routers.ntfy.rule=Host(`ntfy.${DOMAIN}`)"
      - "traefik.http.routers.ntfy.entrypoints=websecure"
      - "traefik.http.routers.ntfy.tls=true"
      - "traefik.http.routers.ntfy.tls.certresolver=myresolver"

  # AdGuard Home is a network-wide ad and tracker blocker that also functions as a DNS server.
  # It provides DNS-level ad blocking, tracker blocking, and parental control features.
  # Access the web interface to configure DNS settings, filters, and view statistics.
  adguard:
    container_name: adguard
    image: adguard/adguardhome:latest
    volumes:
      - ./.volumes/adguard/work:/opt/adguardhome/work
      - ./.volumes/adguard/conf:/opt/adguardhome/conf
    ports:
      - 53:53/tcp      # DNS
      - 53:53/udp      # DNS
      - 853:853/tcp    # DNS-over-TLS
      # - 3000:3000/tcp  # Initial setup web interface (can be disabled after setup)
    restart: unless-stopped
    deploy:
      resources:
        limits:
          memory: 512M
          cpus: "3"
    security_opt:
      - no-new-privileges:true
    networks:
      - proxy
      - default
    labels:
      - "traefik.enable=true"
      - "traefik.docker.network=proxy"
      - "traefik.http.services.adguard.loadbalancer.server.port=80"
      - "traefik.http.routers.adguard.rule=Host(`dns.${DOMAIN}`)"
      - "traefik.http.routers.adguard.entrypoints=websecure"
      - "traefik.http.routers.adguard.tls=true"
      - "traefik.http.routers.adguard.tls.certresolver=myresolver"

  # FileBrowser is a web-based file manager that provides a simple interface for managing files.
  # It allows you to upload, download, edit, and organize files through a web interface.
  filebrowser:
    container_name: filebrowser
    image: filebrowser/filebrowser:latest
    user: "1000:1000"
    environment:
      - PUID=1000
      - PGID=1000
      - TZ=${TIMEZONE}
    volumes:
      - ./.volumes/filebrowser:/database
      - ${PATH_MEDIA}:/srv/media
      - ${PATH_VIDEOS}:/srv/videos
      - ${PATH_MUSIC}:/srv/music
      - ${PATH_BOOKS}:/srv/books
      - ${PATH_SYNC}:/srv/sync
      - ${PATH_MOVIES}:/srv/movies
      - ${PATH_SERIES}:/srv/series
      - ${PATH_OTHER}:/srv/other
    restart: unless-stopped
    deploy:
      resources:
        limits:
          memory: 512M
          cpus: "0.5"
    security_opt:
      - no-new-privileges:true
    networks:
      - proxy
      - default
    labels:
      - "traefik.enable=true"
      - "traefik.docker.network=proxy"
      - "traefik.http.services.filebrowser.loadbalancer.server.port=80"
      - "traefik.http.routers.filebrowser.rule=Host(`files.${DOMAIN}`)"
      - "traefik.http.routers.filebrowser.entrypoints=websecure"
      - "traefik.http.routers.filebrowser.tls=true"
      - "traefik.http.routers.filebrowser.tls.certresolver=myresolver"

  # FreshRSS is a self-hosted RSS feed aggregator.
  # It allows you to follow your favorite websites and stay updated with new content.
  freshrss:
    container_name: freshrss
    image: lscr.io/linuxserver/freshrss:latest
    environment:
      - PUID=1000
      - PGID=1000
      - TZ=${TIMEZONE}
    volumes:
      - ./.volumes/freshrss:/config:Z
    restart: unless-stopped
    deploy:
      resources:
        limits:
          memory: 512M
          cpus: "0.5"
    security_opt:
      - no-new-privileges:true
    networks:
      - proxy
      - default
    labels:
      - "traefik.enable=true"
      - "traefik.docker.network=proxy"
      - "traefik.http.services.freshrss.loadbalancer.server.port=80"
      - "traefik.http.routers.freshrss.rule=Host(`rss.${DOMAIN}`)"
      - "traefik.http.routers.freshrss.entrypoints=websecure"
      - "traefik.http.routers.freshrss.tls=true"
      - "traefik.http.routers.freshrss.tls.certresolver=myresolver"

<<<<<<< HEAD
  # Radicale is a CalDAV and CardDAV server for calendars, contacts, and tasks.
  # It provides synchronization for calendar and contact clients like Thunderbird and Tasks.org.
  # Access via CalDAV/CardDAV protocol at https://cal.${DOMAIN}
=======
  # Radicale is a lightweight CalDAV and CardDAV server for calendars, contacts, and tasks.
  # It provides a simple interface for syncing your calendar and contacts across devices.
>>>>>>> 812cdafc
  radicale:
    container_name: radicale
    image: tomsquest/docker-radicale:latest
    user: "1000:1000"
    environment:
      - TZ=${TIMEZONE}
    volumes:
      - ./.volumes/radicale/data:/data
      - ./.volumes/radicale/config:/config
    restart: unless-stopped
    deploy:
      resources:
        limits:
          memory: 256M
          cpus: "0.25"
    security_opt:
      - no-new-privileges:true
    networks:
      - proxy
      - default
    labels:
      - "traefik.enable=true"
      - "traefik.docker.network=proxy"
      - "traefik.http.services.radicale.loadbalancer.server.port=5232"
      - "traefik.http.routers.radicale.rule=Host(`cal.${DOMAIN}`)"
      - "traefik.http.routers.radicale.entrypoints=websecure"
      - "traefik.http.routers.radicale.tls=true"
      - "traefik.http.routers.radicale.tls.certresolver=myresolver"

  # Woodpecker CI is a lightweight, self-hosted CI/CD platform.
  # It provides automated testing and deployment pipelines for your repositories.
  # Note: You need to configure WOODPECKER_GITEA_URL, WOODPECKER_GITEA_CLIENT, and WOODPECKER_GITEA_SECRET
  # or use GitHub/GitLab integration by setting the appropriate environment variables.
  woodpecker-server:
    container_name: woodpecker-server
    image: woodpeckerci/woodpecker-server:v3.11.0
    environment:
      - WOODPECKER_OPEN=true
      - WOODPECKER_HOST=https://ci.${DOMAIN}
      - WOODPECKER_AGENT_SECRET=${WOODPECKER_AGENT_SECRET}
      # GitHub integration (comment out if using Gitea/GitLab)
      - WOODPECKER_GITHUB=true
      - WOODPECKER_GITHUB_CLIENT=${WOODPECKER_GITHUB_CLIENT}
      - WOODPECKER_GITHUB_SECRET=${WOODPECKER_GITHUB_SECRET}
      # Uncomment for Gitea integration
      # - WOODPECKER_GITEA=true
      # - WOODPECKER_GITEA_URL=${WOODPECKER_GITEA_URL}
      # - WOODPECKER_GITEA_CLIENT=${WOODPECKER_GITEA_CLIENT}
      # - WOODPECKER_GITEA_SECRET=${WOODPECKER_GITEA_SECRET}
      # Uncomment for GitLab integration
      # - WOODPECKER_GITLAB=true
      # - WOODPECKER_GITLAB_URL=${WOODPECKER_GITLAB_URL}
      # - WOODPECKER_GITLAB_CLIENT=${WOODPECKER_GITLAB_CLIENT}
      # - WOODPECKER_GITLAB_SECRET=${WOODPECKER_GITLAB_SECRET}
      - WOODPECKER_ADMIN=${WOODPECKER_ADMIN}
    volumes:
      - ./.volumes/woodpecker-server:/var/lib/woodpecker
    restart: unless-stopped
    deploy:
      resources:
        limits:
          memory: 512M
          cpus: "1"
    security_opt:
      - no-new-privileges:true
    networks:
      - proxy
      - default
    labels:
      - "traefik.enable=true"
      - "traefik.docker.network=proxy"
      - "traefik.http.services.woodpecker.loadbalancer.server.port=8000"
      - "traefik.http.routers.woodpecker.rule=Host(`ci.${DOMAIN}`)"
      - "traefik.http.routers.woodpecker.entrypoints=websecure"
      - "traefik.http.routers.woodpecker.tls=true"
      - "traefik.http.routers.woodpecker.tls.certresolver=myresolver"

  woodpecker-agent:
    container_name: woodpecker-agent
    image: woodpeckerci/woodpecker-agent:v3.11.0
    environment:
      - WOODPECKER_SERVER=woodpecker-server:9000
      - WOODPECKER_AGENT_SECRET=${WOODPECKER_AGENT_SECRET}
      - WOODPECKER_BACKEND=docker
      - WOODPECKER_MAX_WORKFLOWS=4  # Parallel workflows
    volumes:
      - /var/run/docker.sock:/var/run/docker.sock
      - ./.volumes/woodpecker-agent/cache:/woodpecker/cache  # Cache for faster builds
    depends_on:
      - woodpecker-server
    restart: unless-stopped
    deploy:
      resources:
        limits:
          memory: 8192M  # Increased for Deno+Vite+Hono monorepos
          cpus: "4"      # More CPU for parallel builds
    security_opt:
      - no-new-privileges:true<|MERGE_RESOLUTION|>--- conflicted
+++ resolved
@@ -601,14 +601,8 @@
       - "traefik.http.routers.freshrss.tls=true"
       - "traefik.http.routers.freshrss.tls.certresolver=myresolver"
 
-<<<<<<< HEAD
-  # Radicale is a CalDAV and CardDAV server for calendars, contacts, and tasks.
-  # It provides synchronization for calendar and contact clients like Thunderbird and Tasks.org.
-  # Access via CalDAV/CardDAV protocol at https://cal.${DOMAIN}
-=======
   # Radicale is a lightweight CalDAV and CardDAV server for calendars, contacts, and tasks.
   # It provides a simple interface for syncing your calendar and contacts across devices.
->>>>>>> 812cdafc
   radicale:
     container_name: radicale
     image: tomsquest/docker-radicale:latest
